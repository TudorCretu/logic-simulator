"""Test the scanner module."""
import builtins

import pytest
import os
from io import StringIO

from names import Names
from scanner import Symbol, Scanner
from parse import Parser
from network import Network
from devices import Device, Devices
from monitors import Monitors

# Function to make "open" function to work with StringIo objects
def replace_open():
    # The next line redefines the open function
    old_open, builtins.open = builtins.open, lambda *args, **kwargs: args[0] \
                                if isinstance(args[0], StringIO) \
                                else old_open(*args, **kwargs)

    # The methods below have to be added to the StringIO class in order for the "with" statement to work
    # StringIO.__enter__ = lambda self: self
    # StringIO.__exit__= lambda self, a, b, c: None


replace_open()
# Folder to keep test definition files
test_file_dir = "test_definition_files"

names = Names()
devices = Devices(names)
network = Network(names, devices)
monitors = Monitors(names, devices, network)


 
"""DEVICE Block tests"""

def test_parse_devices_success():
    """Test if parse_devices returns true correctly"""
    
    file_path = test_file_dir + "/test_model_2.txt"
    scanner = Scanner(file_path, names)
    parser = Parser(names, devices, network, monitors, scanner)
    assert parser.parse_devices() is True 
    
def test_DEVICES_missing_devices_keywords(capfd):
    """Test if parse_devices returns true correctly"""
    
    string_io = StringIO("SKIPKEYWORD CK1 = CLOCK / 1")
    scanner = Scanner(string_io, names)
    parser = Parser(names, devices, network, monitors, scanner)
   
    assert parser.parse_devices() is False
    out,err = capfd.readouterr()
    assert out == "SyntaxError: Expected a keyword\n"
    

def test_DEVICES_expected_name():
    pass

def test_DEVICES_resued_name():
    pass

def test_DEVICE_comma_absense():
    pass


def test_DEVICE_number_absense():
    pass

def test_DEVICE_semicolon_absense():
    pass

def test_DEVICE_backslash_absense():
<<<<<<< HEAD
    pass  
=======
    pass
>>>>>>> cb66c502
    
def test_DEVICE_mutliple_errors():
    pass
    
"""CONNECTIONS Block tests""" 


    
  
   <|MERGE_RESOLUTION|>--- conflicted
+++ resolved
@@ -74,11 +74,8 @@
     pass
 
 def test_DEVICE_backslash_absense():
-<<<<<<< HEAD
     pass  
-=======
-    pass
->>>>>>> cb66c502
+
     
 def test_DEVICE_mutliple_errors():
     pass
