--- conflicted
+++ resolved
@@ -46,11 +46,9 @@
         self.scanner = scanner
         self.symbol = Symbol()
         self.error_count = 0
-<<<<<<< HEAD
+
         self.error_type_list = [self.NO_KEYWORD, self.NO_EQUALS, self.NO_SEMICOLON, self.NO_COMMA, self.NO_BACKSLASH, self.NOT_NAME, self.NOT_NUMBER, self.DUPLICATE] = self.names.unique_error_code(8)
-=======
-        self.error_type_list = [self.NO_KEYWORD, self.NO_EQUALS, self.NO_SEMICOLON, self.NO_COMMA, self.NO_BACKSLASH, self.NOT_NAME, self.NOT_NUMBER, self.duplicate] = self.names.unique_error_codes(8)
->>>>>>> abff546b78e77de4eb768c18bd6622ed3179f944
+
         self.monitoring_list = []
 
     def parse_network(self):
@@ -91,14 +89,13 @@
         if self.check_names() is False:
             return False
         identifier = self.symbol  # current self.symbol is the IDENTIFIER
-<<<<<<< HEAD
+
         existing = self.names.lookup([self.symbol.id])
         if len(existing) > 1: # we do not want duplicate identifier
             self.display_error(self.DUPLICATE)
             self.skip_erratic_part()
             return False
-=======
->>>>>>> 0ee33400
+
 
         self.symbol = self.scanner.get_symbol() # read in the following '='
         if self.symbol.type == self.scanner.EQUALS:
@@ -279,14 +276,12 @@
             return None
 
     def find(self, x):
-<<<<<<< HEAD
+
         for m in self.monitoring_list:
             if x == m:
                 return True
         return False
-=======
-        pass
->>>>>>> abff546b78e77de4eb768c18bd6622ed3179f944
+
 
     def check_names(self): # skip erratic part then symbol becomes the next ',' or ';' or KEYWORD or EOF
         if self.symbol.type != self.scanner.NAME:  # the type of device should be a name
