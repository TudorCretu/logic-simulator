--- conflicted
+++ resolved
@@ -1881,12 +1881,8 @@
         # automatically run for number of cycles specified as argument
         # this allows resumption of session when a new window is opened
         # upon a change of language
-<<<<<<< HEAD
-=======
-        # if path is not None:
         if self.path_name:
             self.run_command(cycles)
->>>>>>> 381e5238
 
     def on_menu(self, event):
         """Handle the event when the user selects a menu item."""
